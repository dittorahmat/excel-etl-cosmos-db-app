--- conflicted
+++ resolved
@@ -19,11 +19,7 @@
       "style-src 'self' 'unsafe-inline'; " +
       "img-src 'self' data: https:; " +
       "font-src 'self' data:; " +
-<<<<<<< HEAD
       "connect-src 'self' https://login.microsoftonline.com https://graph.microsoft.com; " +
-=======
-      "connect-src 'self' https://login.microsoftonline.com https://*.microsoft.com; " +
->>>>>>> f2794420
       "media-src 'self'; " +
       "object-src 'none'; " +
       "child-src 'self'; " +
